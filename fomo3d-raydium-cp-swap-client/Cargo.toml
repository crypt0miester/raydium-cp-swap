[package]
name = "fomo3d-raydium-cp-swap-client"
version = "0.1.422"
rust-version = "1.75.0"
edition = "2021"
license = "MIT"
description = "Client for Raydium CP Swap" # Added description field
default-run = "fomo3d-raydium-cp-swap-client"

[[bin]]
name = "pool_txs_async"
path = "src/bin/pool_txs_async.rs"

[dependencies]
anchor-client = "0.30.1"
anchor-lang = "0.30.1"
raydium-cp-swap = { version = "0.1.142", features = ["no-entrypoint"] }
solana-sdk = ">=1.14, < 1.19"
solana-client = ">=1.18, < 1.19"
solana-account-decoder = ">=1.14, < 1.19"
solana-transaction-status = ">=1.14, < 1.19"
spl-token = { version = "^3", features = ["no-entrypoint"] }
spl-token-client = "0.7.0"
spl-memo = "^3"
spl-associated-token-account = { version = "2.2.0", features = [
    "no-entrypoint",
] }
spl-token-2022 = { version = "0.9.0", features = ["no-entrypoint"] }
clap = { version = "4.1.8", features = ["derive"] }
anyhow = "1.0.32"
solana-cli-output = "1.17.4"
solana-program = "1.17.4"
solana-banks-client = "1.17.4"
solana-program-runtime = "1.17.4"
solana-program-test = "1.17.4"
mpl-token-metadata = { version = "4.1.2" }
bincode = { version = "1.3.3" }
serde_json = { version = "1.0.78" }
serde = { version = "1.0", features = ["derive"] }
configparser = "3.0.0"
arrayref = "0.3.7"
solana-rpc-client-api = "1.17.4"
base64 = "0.22.1"
rand = "0.8.5"
tokio = { version = "1.40.0", features = ["full"] }
bs58 = "0.5.1"
colorful = "0.3.2"
regex = "1.11.0"
lazy_static = "1.5.0"
hex = "0.4.3"
<<<<<<< HEAD
futures = "0.3"
=======
futures = "0.3"
thiserror = "1.0.64"
>>>>>>> 8c2c695c
<|MERGE_RESOLUTION|>--- conflicted
+++ resolved
@@ -48,9 +48,5 @@
 regex = "1.11.0"
 lazy_static = "1.5.0"
 hex = "0.4.3"
-<<<<<<< HEAD
 futures = "0.3"
-=======
-futures = "0.3"
-thiserror = "1.0.64"
->>>>>>> 8c2c695c
+thiserror = "1.0.64"